import databases
import logging
import sys
import os
from psycopg2.extras import RealDictCursor

"""
Define the connection to the database outside of the "lambda_handler" function.
The connection to the database will be created the first time the function is called.
Any subsequent function call will use the same database connection.
"""
postgresql_connection = None

# Define databases settings parameters.
POSTGRESQL_USERNAME = os.environ["POSTGRESQL_USERNAME"]
POSTGRESQL_PASSWORD = os.environ["POSTGRESQL_PASSWORD"]
POSTGRESQL_HOST = os.environ["POSTGRESQL_HOST"]
POSTGRESQL_PORT = int(os.environ["POSTGRESQL_PORT"])
POSTGRESQL_DB_NAME = os.environ["POSTGRESQL_DB_NAME"]

logger = logging.getLogger(__name__)  # Create the logger with the specified name.
logger.setLevel(logging.WARNING)  # Set the logging level of the logger.


def lambda_handler(event, context):
    """
    :argument event: The AWS Lambda uses this parameter to pass in event data to the handler.
    :argument context: The AWS Lambda uses this parameter to provide runtime information to your handler.
    """
    # Since the connection with the database were defined outside of the function, we create global variables.
    global postgresql_connection
    if not postgresql_connection:
        try:
            postgresql_connection = databases.create_postgresql_connection(
                POSTGRESQL_USERNAME,
                POSTGRESQL_PASSWORD,
                POSTGRESQL_HOST,
                POSTGRESQL_PORT,
                POSTGRESQL_DB_NAME
            )
        except Exception as error:
            logger.error(error)
            sys.exit(1)

    # Define the values of the data passed to the function.
    users_ids = event["arguments"]["input"]["usersIds"]

    # Convert string array with users' ids to the string data type.
    converted_users_ids = ", ".join("'{0}'".format(user_id) for user_id in users_ids)

    # With a dictionary cursor, the data is sent in a form of Python dictionaries.
    cursor = postgresql_connection.cursor(cursor_factory=RealDictCursor)

    # Prepare the SQL request that get an aggregated list of IDs by user type.
    statement = """
    select
        array_remove(array_agg(distinct identified_user_id), null)::text[] as identified_users_ids,
        array_remove(array_agg(distinct unidentified_user_id), null)::text[] as unidentified_users_ids
    from
        users
    where user_id in ({0});
    """.format(converted_users_ids)

    # Execute a previously prepared SQL query.
    try:
        cursor.execute(statement)
    except Exception as error:
        logger.error(error)
        sys.exit(1)

    # After the successful execution of the query commit your changes to the database.
    postgresql_connection.commit()

    # Define the ids.
    aggregated_data = cursor.fetchone()
    identified_users_ids = aggregated_data["identified_users_ids"]
    unidentified_users_ids = aggregated_data["unidentified_users_ids"]

<<<<<<< HEAD
    print("identified_users_ids:")
    print(type(identified_users_ids))

    print("unidentified_users_ids:")
    print(type(unidentified_users_ids))

    if identified_users_ids is not None:
=======
    if len(identified_users_ids) != 0:
>>>>>>> 42a76b39
        # Convert string array with identified users' ids to the string data type.
        converted_identified_users_ids = ", ".join("'{0}'".format(user_id) for user_id in identified_users_ids)

        # Put a tag for deletion for an identified user.
        statement = """
        update
            identified_users
        set
            entry_deleted_date_time = now()
        where
            identified_user_id in ({0});
        """.format(converted_identified_users_ids)

        # Execute a previously prepared SQL query.
        try:
            cursor.execute(statement)
        except Exception as error:
            logger.error(error)
            sys.exit(1)

        # After the successful execution of the query commit your changes to the database.
        postgresql_connection.commit()

    if len(unidentified_users_ids) != 0:
        # Convert string array with unidentified users' ids to the string data type.
        converted_unidentified_users_ids = ", ".join("'{0}'".format(user_id) for user_id in unidentified_users_ids)

        # Put a tag for deletion for an unidentified user.
        statement = """
        update
            unidentified_users
        set
            entry_deleted_date_time = now()
        where
            unidentified_user_id in ({0});
        """.format(converted_unidentified_users_ids)

        # Execute a previously prepared SQL query.
        try:
            cursor.execute(statement)
        except Exception as error:
            logger.error(error)
            sys.exit(1)

        # After the successful execution of the query commit your changes to the database.
        postgresql_connection.commit()

    if users_ids is not None:
        # Put a tag for deletion for an user.
        statement = """
        update
            users
        set
            entry_deleted_date_time = now()
        where
            user_id in ({0});
        """.format(converted_users_ids)

        # Execute a previously prepared SQL query.
        try:
            cursor.execute(statement)
        except Exception as error:
            logger.error(error)
            sys.exit(1)

        # After the successful execution of the query commit your changes to the database.
        postgresql_connection.commit()

    # The cursor will be unusable from this point forward.
    cursor.close()

    # Return the full information of the new created user as the response.
    return users_ids<|MERGE_RESOLUTION|>--- conflicted
+++ resolved
@@ -76,17 +76,7 @@
     identified_users_ids = aggregated_data["identified_users_ids"]
     unidentified_users_ids = aggregated_data["unidentified_users_ids"]
 
-<<<<<<< HEAD
-    print("identified_users_ids:")
-    print(type(identified_users_ids))
-
-    print("unidentified_users_ids:")
-    print(type(unidentified_users_ids))
-
-    if identified_users_ids is not None:
-=======
     if len(identified_users_ids) != 0:
->>>>>>> 42a76b39
         # Convert string array with identified users' ids to the string data type.
         converted_identified_users_ids = ", ".join("'{0}'".format(user_id) for user_id in identified_users_ids)
 
